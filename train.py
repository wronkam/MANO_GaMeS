--- conflicted
+++ resolved
@@ -246,14 +246,10 @@
     parser = ArgumentParser(description="Training script parameters")
     parser.add_argument('--ip', type=str, default="127.0.0.1")
     parser.add_argument('--port', type=int, default=6009)
-<<<<<<< HEAD
     parser.add_argument('--gs_type', type=str, default="gs_flat")
     parser.add_argument("--num_splats", type=int, default=2)
-=======
-    parser.add_argument('--gs_type', type=str, default="gs")
-    parser.add_argument("--num_splats", nargs="+", type=int, default=[5])
+   # parser.add_argument("--num_splats", nargs="+", type=int, default=[5])
     parser.add_argument("--meshes", nargs="+", type=str, default=[])
->>>>>>> f0587e9a
     parser.add_argument('--debug_from', type=int, default=-1)
     parser.add_argument('--detect_anomaly', action='store_true', default=False)
     parser.add_argument("--test_iterations", nargs="+", type=int, default=[7_000, 20_000, 30_000, 60_000, 90_000])
