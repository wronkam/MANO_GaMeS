--- conflicted
+++ resolved
@@ -103,15 +103,10 @@
                                                            "iteration_" + str(self.loaded_iter),
                                                            "point_cloud.ply"))
             self.gaussians.point_cloud = scene_info.point_cloud
-<<<<<<< HEAD
             if args.gs_type == "gs_mesh":
                 self.gaussians.triangles = scene_info.point_cloud.triangles
             if args.gs_type == "gs_points":
                 self.gaussians.referents_points = scene_info.point_cloud.referents_points
-=======
-            if args.gs_type != "gs_multi_mesh":
-                self.gaussians.triangles = scene_info.point_cloud.triangles
->>>>>>> f0587e9a
         else:
             self.gaussians.create_from_pcd(scene_info.point_cloud, self.cameras_extent)
 
